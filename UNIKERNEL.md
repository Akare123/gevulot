--- conflicted
+++ resolved
@@ -39,11 +39,7 @@
 
 ## Examples
 
-<<<<<<< HEAD
 The following examples assume that the computer & operating system supports virtualization and has related packages installed. Also basic tooling, such as `jq` and `curl` are expected to be installed, as is the [Ops command](https://ops.city/).
-=======
-Following examples expect that the computer & operating system supports virtualization and has related packages installed. Also Rust (with Cargo) and basic tooling, such as `jq` and `curl` are expected to be installed, as is the [Ops command](https://ops.city/).
->>>>>>> 3c0a8a6a
 
 Due to some feature requirements, these examples use nightly build of Nanos.
 
